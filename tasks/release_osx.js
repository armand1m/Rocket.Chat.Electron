--- conflicted
+++ resolved
@@ -2,7 +2,6 @@
 
 var Q = require('q');
 var gulpUtil = require('gulp-util');
-var childProcess = require('child_process');
 var jetpack = require('fs-jetpack');
 var asar = require('asar');
 var utils = require('./utils');
@@ -81,23 +80,6 @@
     return Q();
 }
 
-<<<<<<< HEAD
-var signApp = function() {
-    var deferred = Q.defer();
-
-    gulpUtil.log('Signing file...');
-    childProcess.exec('codesign --deep --force --sign "Developer ID Application: Konecty Informatica Ltda (DX85ENM22A)" ' + finalAppDir.cwd(), function (error, stdout, stderr) {
-        if (error || stderr) {
-            console.log("ERROR while signing file");
-            console.log(error);
-            console.log(stderr);
-        } else {
-            gulpUtil.log('Signing file DONE!');
-        }
-        deferred.resolve();
-    });
-    return deferred.promise;
-=======
 var signApp = function () {
     var identity = utils.getSigningId();
     if (identity) {
@@ -107,7 +89,6 @@
     } else {
         return Q();
     }
->>>>>>> 7370b7b0
 }
 
 var packToDmgFile = function () {
