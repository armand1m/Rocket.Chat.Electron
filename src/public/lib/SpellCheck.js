const fs = require('fs');
const path = require('path');
const checker = require('spellchecker');
<<<<<<< HEAD
const { remote, webFrame, shell, clipboard } = require('electron');
const { MenuItem, dialog } = remote;
=======
const { clipboard, remote, shell, webFrame } = require('electron');
>>>>>>> 0627c541
const i18n = require('../../i18n/index');

const { app, dialog, getCurrentWebContents, getCurrentWindow, Menu, MenuItem } = remote;

const webContents = getCurrentWebContents();
let menu = new Menu();

const localStorage = {
	getItem(key) {
		try {
			return window.localStorage.getItem(key);
		} catch (e) {
			console.error(e);
			return null;
		}
	},

	setItem(key, value) {
		try {
			window.localStorage.setItem(key, value);
		} catch (e) {
			console.error(e);
		}
	},
};

class SpellCheck {

	constructor() {
		this.enabledDictionaries = [];

		this.contractions = [
			"ain't", "aren't", "can't", "could've", "couldn't", "couldn't've", "didn't", "doesn't", "don't", "hadn't",
			"hadn't've", "hasn't", "haven't", "he'd", "he'd've", "he'll", "he's", "how'd", "how'll", "how's", "I'd",
			"I'd've", "I'll", "I'm", "I've", "isn't", "it'd", "it'd've", "it'll", "it's", "let's", "ma'am", "mightn't",
			"mightn't've", "might've", "mustn't", "must've", "needn't", "not've", "o'clock", "shan't", "she'd", "she'd've",
			"she'll", "she's", "should've", "shouldn't", "shouldn't've", "that'll", "that's", "there'd", "there'd've",
			"there're", "there's", "they'd", "they'd've", "they'll", "they're", "they've", "wasn't", "we'd", "we'd've",
			"we'll", "we're", "we've", "weren't", "what'll", "what're", "what's", "what've", "when's", "where'd",
			"where's", "where've", "who'd", "who'll", "who're", "who's", "who've", "why'll", "why're", "why's", "won't",
			"would've", "wouldn't", "wouldn't've", "y'all", "y'all'd've", "you'd", "you'd've", "you'll", "you're", "you've",
		].reduce((contractionMap, word) => {
			contractionMap[word.replace(/'.*/, '')] = true;
			return contractionMap;
		}, {});

		this.loadAvailableDictionaries();
		this.setEnabledDictionaries();

		this.languagesMenu = {
			label: i18n.__('Spelling_languages'),
			submenu: this.availableDictionaries.map((dictionary) => {
				const menu = {
					label: dictionary,
					type: 'checkbox',
					checked: this.enabledDictionaries.includes(dictionary),
					click: (menuItem) => {
						menu.checked = menuItem.checked;
						// If not using os dictionary then limit to only 1 language
						if (!this.multiLanguage && this.languagesMenu.submenu) {
							this.languagesMenu.submenu.forEach((m) => {
								if (m.label !== menuItem.label) {
									m.checked = false;
								}
							});
						}
						if (menuItem.checked) {
							this.setEnabled(dictionary);
						} else {
							this.disable(dictionary);
						}
						this.saveEnabledDictionaries();
					},
				};
				return menu;
			}),
		};

		this.browseForLanguageMenu = new MenuItem({
			label: i18n.__('Browse_for_language'),
			click: () => {
				dialog.showOpenDialog({
					title: i18n.__('Open_Language_Dictionary'),
					defaultPath: this.dictionariesPath,
					filters: { name: 'Dictionaries', extensions: ['aff', 'dic'] },
					properties: ['openFile', 'multiSelections'],
				},
				(filePaths) => { this.installDictionariesFromPaths(filePaths); }
				);
			},
		});
	}

	get userLanguage() {
		const lang = localStorage.getItem('userLanguage');
		return lang ? lang.replace('-', '_') : null;
	}

	get dictionaries() {
		const dictionaries = localStorage.getItem('spellcheckerDictionaries');
		const result = JSON.parse(dictionaries || '[]');
		return Array.isArray(result) ? result : [];
	}

	/**
     * Set enabled dictionaries on load
     * Either sets enabled dictionaries to saved preferences, or enables the first
     * dictionary that is valid based on system (defaults to en_US)
     */
	setEnabledDictionaries() {
		const { dictionaries } = this;
		if (dictionaries) {
			// Dictionary disabled
			if (dictionaries.length === 0) {
				return;
			}
			if (this.setEnabled(dictionaries)) {
				return;
			}
		}

		if (this.userLanguage) {
			if (this.setEnabled(this.userLanguage)) {
				return;
			}
			if (this.userLanguage.includes('_') && this.setEnabled(this.userLanguage.split('_')[0])) {
				return;
			}
		}

		const navigatorLanguage = navigator.language.replace('-', '_');
		if (this.setEnabled(navigatorLanguage)) {
			return;
		}

		if (navigatorLanguage.includes('_') && this.setEnabled(navigatorLanguage.split('_')[0])) {
			return;
		}

		if (this.setEnabled('en_US')) {
			return;
		}

		if (!this.setEnabled('en')) {
			console.info('Unable to set a language for the spell checker - Spell checker is disabled');
		}

	}

	loadAvailableDictionaries() {
		this.availableDictionaries = checker.getAvailableDictionaries().sort();
		if (this.availableDictionaries.length === 0) {
			this.multiLanguage = false;
			// Dictionaries path is correct for build
			this.dictionariesPath = path.join(
				app.getAppPath(),
				app.getAppPath().endsWith('app.asar') ? '..' : '.',
				'dictionaries'
			);
			this.getDictionariesFromInstallDirectory();
		} else {
			this.multiLanguage = process.platform !== 'win32';
			this.availableDictionaries = this.availableDictionaries.map((dict) => dict.replace('-', '_'));
		}
	}

	/**
     * Installs all of the dictionaries specified in filePaths
     * Copies dicts into our dictionary path and adds them to availableDictionaries
     */
	installDictionariesFromPaths(dictionaryPaths) {
		for (const dictionaryPath of dictionaryPaths) {
			const dictionaryFileName = dictionaryPath.split(path.sep).pop();
			const dictionaryName = dictionaryFileName.slice(0, -4);
			const newDictionaryPath = path.join(this.dictionariesPath, dictionaryFileName);

			this.copyDictionaryToInstallDirectory(dictionaryName, dictionaryPath, newDictionaryPath);
		}
	}

	copyDictionaryToInstallDirectory(dictionaryName, oldPath, newPath) {
		fs.createReadStream(oldPath).pipe(fs.createWriteStream(newPath)
			.on('error', (errorMessage) => {
				dialog.showErrorBox(i18n.__('Error'), `${ i18n.__('Error copying dictionary file') }: ${ dictionaryName }`);
				console.error(errorMessage);
			})
			.on('finish', () => {
				if (!this.availableDictionaries.includes(dictionaryName)) {
					this.availableDictionaries.push(dictionaryName);
				}
			}));
	}

	getDictionariesFromInstallDirectory() {
		if (this.dictionariesPath) {
			const fileNames = fs.readdirSync(this.dictionariesPath);
			for (const fileName of fileNames) {
				const dictionaryExtension = fileName.slice(-3);
				const dictionaryName = fileName.slice(0, -4);
				if (!this.availableDictionaries.includes(dictionaryName)
                    && (dictionaryExtension === 'aff' || dictionaryExtension === 'dic')) {
					this.availableDictionaries.push(dictionaryName);
				}
			}
		}
	}

	setEnabled(dictionaries) {
		dictionaries = [].concat(dictionaries);
		let result = false;
		for (let i = 0; i < dictionaries.length; i++) {
			if (this.availableDictionaries.includes(dictionaries[i])) {
				result = true;
				this.enabledDictionaries.push(dictionaries[i]);
				// If using Hunspell or Windows then only allow 1 language for performance reasons
				if (!this.multiLanguage) {
					this.enabledDictionaries = [dictionaries[i]];
					checker.setDictionary(dictionaries[i], this.dictionariesPath);
					return true;
				}
			}
		}
		return result;
	}

	disable(dictionary) {
		const pos = this.enabledDictionaries.indexOf(dictionary);
		if (pos !== -1) {
			this.enabledDictionaries.splice(pos, 1);
		}
	}

	enable() {
		webFrame.setSpellCheckProvider('', false, {
			spellCheck: (text) => this.isCorrect(text),
		});

		this.setupContextMenuListener();
	}

	createMenuTemplate() {
		return [
			{
				label: i18n.__('&Undo'),
				role: 'undo',
				accelerator: 'CommandOrControl+Z',
			},
			{
				label: i18n.__('&Redo'),
				role: 'redo',
				accelerator: process.platform === 'win32' ? 'Control+Y' : 'CommandOrControl+Shift+Z',
			},
			{
				type: 'separator',
			},
			{
				label: i18n.__('Cu&t'),
				role: 'cut',
				accelerator: 'CommandOrControl+X',
			},
			{
				label: i18n.__('&Copy'),
				role: 'copy',
				accelerator: 'CommandOrControl+C',
			},
			{
				label: i18n.__('&Paste'),
				role: 'paste',
				accelerator: 'CommandOrControl+V',
			},
			{
				label: i18n.__('Select &all'),
				role: 'selectall',
				accelerator: 'CommandOrControl+A',
			},
		];
	}

	saveEnabledDictionaries() {
		localStorage.setItem('spellcheckerDictionaries', JSON.stringify(this.enabledDictionaries));
	}

	isCorrect(text) {
		if (!this.enabledDictionaries.length || this.contractions[text.toLocaleLowerCase()]) {
			return true;
		}

		if (this.multiLanguage) {
			for (let i = 0; i < this.enabledDictionaries.length; i++) {
				checker.setDictionary(this.enabledDictionaries[i]);
				if (!checker.isMisspelled(text)) {
					return true;
				}
			}
		} else {
			return !checker.isMisspelled(text);
		}
		return false;
	}

	getCorrections(text) {
		if (!this.multiLanguage) {
			return checker.getCorrectionsForMisspelling(text);
		}

		const allCorrections = this.enabledDictionaries.map((dictionary) => {
			checker.setDictionary(dictionary);
			return checker.getCorrectionsForMisspelling(text);
		}).filter((c) => c.length > 0);

		const length = Math.max(...allCorrections.map((a) => a.length));

		// Get the best suggestions of each language first
		const corrections = [];
		for (let i = 0; i < length; i++) {
			corrections.push(...allCorrections.map((c) => c[i]).filter((c) => c));
		}

		// Remove duplicates
		return [...new Set(corrections)];
	}

	setupContextMenuListener() {
		webContents.on('context-menu', (event, properties) => {
			event.preventDefault();

			const template = this.createMenuTemplate();

			if (this.languagesMenu && this.browseForLanguageMenu) {
				template.unshift({ type: 'separator' });
				if (this.dictionariesPath) {
					template.unshift(this.browseForLanguageMenu);
				}
				template.unshift(this.languagesMenu);
			}

			if (properties.mediaType === 'image') {
				template.unshift({
					type: 'separator',
				}, {
					label: i18n.__('Save_Image'),
					click: () => {
						webContents.downloadURL(properties.srcURL);
					},
				});
			}

			setTimeout(() => {
				if (properties.linkURL !== '') {
					const targetLink = properties.linkURL;

					template.unshift({
						label: i18n.__('Open_Link'),
						click: () => {
							shell.openExternal(targetLink);
						},
					}, {
						label: i18n.__('Copy_Link'),
						click: () => {
							clipboard.write({
								text: properties.linkURL,
								bookmark: properties.linkText,
							});
						},
					});
				}

				if (properties.isEditable && properties.selectionText !== '') {
					const text = properties.selectionText.toString().trim();
					if (text !== '' && !this.isCorrect(text)) {
						const options = this.getCorrections(text);
						const maxItems = Math.min(options.length, 6);

						if (maxItems > 0) {
							const suggestions = [];
							const onClick = function(menuItem) {
								webContents.replaceMisspelling(menuItem.label);
							};

							for (let i = 0; i < options.length; i++) {
								const item = options[i];
								suggestions.push({ label: item, click: onClick });
							}

							template.unshift({ type: 'separator' });

							if (suggestions.length > maxItems) {
								const moreSuggestions = {
									label: i18n.__('More_spelling_suggestions'),
									submenu: suggestions.slice(maxItems),
								};
								template.unshift(moreSuggestions);
							}

							template.unshift.apply(template, suggestions.slice(0, maxItems));
						} else {
							template.unshift({ label: i18n.__('No_suggestions'), enabled: false });
						}
					}
				}

				menu = Menu.buildFromTemplate(template);
				menu.popup(getCurrentWindow(), undefined, undefined, 5);
			}, 0);
		}, false);
	}
}

module.exports = SpellCheck;<|MERGE_RESOLUTION|>--- conflicted
+++ resolved
@@ -1,12 +1,8 @@
 const fs = require('fs');
 const path = require('path');
 const checker = require('spellchecker');
-<<<<<<< HEAD
-const { remote, webFrame, shell, clipboard } = require('electron');
+const { clipboard, remote, shell, webFrame } = require('electron');
 const { MenuItem, dialog } = remote;
-=======
-const { clipboard, remote, shell, webFrame } = require('electron');
->>>>>>> 0627c541
 const i18n = require('../../i18n/index');
 
 const { app, dialog, getCurrentWebContents, getCurrentWindow, Menu, MenuItem } = remote;
