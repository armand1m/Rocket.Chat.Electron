{
  "name": "electron-boilerplate",
  "productName": "Electron Boilerplate",
  "description": "Starter for your Electron application. Out of the box ready for serious stuff.",
  "version": "0.1.0",
  "author": "Mr Gumby",
  "copyright": "© 2016, your company here",
  "main": "background.js",
  "dependencies": {
    "fs-jetpack": "^0.7.0"
  },
<<<<<<< HEAD
  "//codeSignIdentitiy": {
    "dmg": "Developer ID Application: Company Name (APPIDENTITY)",
    "MAS": "3rd Party Mac Developer Application: Company Name (APPIDENTITY)",
    "MASInstaller": "3rd Party Mac Developer Installer: Company Name (APPIDENTITY)"
  },
  "packageNameTemplate": "{{name}}-v{{version}}-{{platform}}-{{arch}}",
  "LSApplicationCategoryType": "public.app-category.productivity"
=======
  "osx": {
    "build": "1",
    "identifier": "com.example.electron-boilerplate",
    "LSApplicationCategoryType": "public.app-category.productivity",
    "//codeSignIdentitiy": {
      "dmg": "Developer ID Application: Company Name (APPIDENTITY)",
      "MAS": "3rd Party Mac Developer Application: Company Name (APPIDENTITY)",
      "MASInstaller": "3rd Party Mac Developer Installer: Company Name (APPIDENTITY)"
    }
  }
>>>>>>> 1e83cf56
}<|MERGE_RESOLUTION|>--- conflicted
+++ resolved
@@ -9,15 +9,7 @@
   "dependencies": {
     "fs-jetpack": "^0.7.0"
   },
-<<<<<<< HEAD
-  "//codeSignIdentitiy": {
-    "dmg": "Developer ID Application: Company Name (APPIDENTITY)",
-    "MAS": "3rd Party Mac Developer Application: Company Name (APPIDENTITY)",
-    "MASInstaller": "3rd Party Mac Developer Installer: Company Name (APPIDENTITY)"
-  },
   "packageNameTemplate": "{{name}}-v{{version}}-{{platform}}-{{arch}}",
-  "LSApplicationCategoryType": "public.app-category.productivity"
-=======
   "osx": {
     "build": "1",
     "identifier": "com.example.electron-boilerplate",
@@ -28,5 +20,4 @@
       "MASInstaller": "3rd Party Mac Developer Installer: Company Name (APPIDENTITY)"
     }
   }
->>>>>>> 1e83cf56
 }