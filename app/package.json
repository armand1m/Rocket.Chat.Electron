{
<<<<<<< HEAD
  "name": "rocketchat",
  "productName": "Rocket.Chat",
  "identifier": "chat.rocket",
  "description": "Rocket.Chat Native Cross-Platform Desktop Application via Electron.",
  "version": "0.0.10",
  "author": "Rocket.Chat Support <support@rocket.chat>",
=======
  "name": "electron-boilerplate",
  "productName": "Electron Boilerplate",
  "identifier": "com.example.electron-boilerplate",
  "description": "Starter for your Electron application. Out of the box ready for serious stuff.",
  "version": "0.1.0",
  "author": "Mr Gumby",
  "copyright": "© 2016, your company here",
>>>>>>> 4e1333bb
  "main": "background.js",
  "dependencies": {
    "fs-jetpack": "^0.7.0"
  }
}<|MERGE_RESOLUTION|>--- conflicted
+++ resolved
@@ -1,20 +1,11 @@
 {
-<<<<<<< HEAD
   "name": "rocketchat",
   "productName": "Rocket.Chat",
   "identifier": "chat.rocket",
   "description": "Rocket.Chat Native Cross-Platform Desktop Application via Electron.",
   "version": "0.0.10",
   "author": "Rocket.Chat Support <support@rocket.chat>",
-=======
-  "name": "electron-boilerplate",
-  "productName": "Electron Boilerplate",
-  "identifier": "com.example.electron-boilerplate",
-  "description": "Starter for your Electron application. Out of the box ready for serious stuff.",
-  "version": "0.1.0",
-  "author": "Mr Gumby",
-  "copyright": "© 2016, your company here",
->>>>>>> 4e1333bb
+  "copyright": "© 2016, Rocket.Chat",
   "main": "background.js",
   "dependencies": {
     "fs-jetpack": "^0.7.0"
